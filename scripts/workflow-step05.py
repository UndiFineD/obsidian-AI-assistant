--- conflicted
+++ resolved
@@ -29,24 +29,25 @@
 
 def _extract_success_criteria(proposal_path: Path) -> list:
     """Extract success criteria from proposal.md.
-
+    
     Returns:
         List of success criteria strings
     """
     if not proposal_path.exists():
         return []
-
+    
     content = proposal_path.read_text(encoding="utf-8")
-
+    
     # Find success criteria section
     criteria_match = re.search(
-        r"## 🎓 Success Criteria\s*\n([\s\S]*?)(?=\n---|\n##|\Z)", content
+        r"## 🎓 Success Criteria\s*\n([\s\S]*?)(?=\n---|\n##|\Z)",
+        content
     )
     if not criteria_match:
         return []
-
+    
     criteria_section = criteria_match.group(1)
-
+    
     # Extract individual criteria (looking for checkboxes)
     criteria = re.findall(r"- \[\s*\]\s*(.+?)(?=\n|$)", criteria_section)
     return [c.strip() for c in criteria if c.strip()]
@@ -54,100 +55,104 @@
 
 def _extract_file_lists(proposal_path: Path) -> dict:
     """Extract KEEP/MOVE/DELETE file lists from proposal.md.
-
+    
     Returns:
         Dictionary with 'keep', 'move', and 'delete' keys
     """
     if not proposal_path.exists():
         return {"keep": [], "move": [], "delete": []}
-
+    
     content = proposal_path.read_text(encoding="utf-8")
-
+    
     # Find categorization details
     categ_match = re.search(
-        r"### Categorization Details([\s\S]*?)(?=\n---|\n##|\Z)", content
-    )
-
+        r"### Categorization Details([\s\S]*?)(?=\n---|\n##|\Z)",
+        content
+    )
+    
     result = {"keep": [], "move": [], "delete": []}
-
+    
     if not categ_match:
         return result
-
+    
     categ_section = categ_match.group(1)
-
+    
     # Extract KEEP section
     keep_match = re.search(
-        r"\*\*A\. KEEP IN ROOT\*\*.*?\n([\s\S]*?)(?=\*\*B\.|$)", categ_section
+        r"\*\*A\. KEEP IN ROOT\*\*.*?\n([\s\S]*?)(?=\*\*B\.|$)",
+        categ_section
     )
     if keep_match:
-        keep_files = re.findall(
-            r"^- (.+?)(?:\s*-|$)", keep_match.group(1), re.MULTILINE
-        )
+        keep_files = re.findall(r"^- (.+?)(?:\s*-|$)", keep_match.group(1), re.MULTILINE)
         result["keep"].extend([f.strip() for f in keep_files if f.strip()])
-
+    
     # Extract MOVE section
     move_match = re.search(
-        r"\*\*B\. MOVE TO docs/\*\*.*?\n([\s\S]*?)(?=\*\*C\.|$)", categ_section
+        r"\*\*B\. MOVE TO docs/\*\*.*?\n([\s\S]*?)(?=\*\*C\.|$)",
+        categ_section
     )
     if move_match:
         move_files = re.findall(r"←\s*(.+?)(?:,|$)", move_match.group(1))
         result["move"].extend([f.strip() for f in move_files if f.strip()])
-
+    
     # Extract DELETE section
     delete_match = re.search(
-        r"\*\*C\. DELETE\*\*.*?\n```\n([\s\S]*?)\n```", categ_section
+        r"\*\*C\. DELETE\*\*.*?\n```\n([\s\S]*?)\n```",
+        categ_section
     )
     if delete_match:
-        delete_files = delete_match.group(1).strip().split("\n")
+        delete_files = delete_match.group(1).strip().split('\n')
         result["delete"].extend([f.strip() for f in delete_files if f.strip()])
-
+    
     return result
 
 
 def _extract_phases(proposal_path: Path) -> list:
     """Extract implementation phases from proposal.md.
-
+    
     Returns:
         List of phase descriptions
     """
     if not proposal_path.exists():
         return []
-
+    
     content = proposal_path.read_text(encoding="utf-8")
-
+    
     # Find scope section with phases
     scope_match = re.search(
         r"## 🎯 Scope of Changes\s*\n### Five Implementation Phases\s*\n([\s\S]*?)(?=\n---|\n##|\Z)",
-        content,
+        content
     )
     if not scope_match:
         return []
-
+    
     scope_section = scope_match.group(1)
-
+    
     # Extract phases
     phases = re.findall(
-        r"#### Phase \d+: (.+?)\n(.+?)(?=#### Phase|\Z)", scope_section, re.DOTALL
-    )
-
+        r"#### Phase \d+: (.+?)\n(.+?)(?=#### Phase|\Z)",
+        scope_section,
+        re.DOTALL
+    )
+    
     return [{"title": p[0].strip(), "description": p[1].strip()} for p in phases]
 
 
 def _generate_spec_md(proposal_path: Path, tasks_path: Path) -> str:
     """Generate comprehensive spec.md with acceptance criteria.
-
+    
     Returns:
         Complete spec.md content
     """
     criteria = _extract_success_criteria(proposal_path)
     phases = _extract_phases(proposal_path)
     file_lists = _extract_file_lists(proposal_path)
-
+    
     # Start spec
     spec_content = "# Specification\n\n"
     spec_content += "## Overview\n\n"
     spec_content += "This specification documents the acceptance criteria and requirements for the change.\n\n"
-
+    
     # Acceptance Criteria
     spec_content += "## Acceptance Criteria\n\n"
     if criteria:
@@ -156,9 +161,9 @@
     else:
         spec_content += "- **AC-1**: Documentation is properly organized\n"
         spec_content += "- **AC-2**: All requirements are met\n"
-
+    
     spec_content += "\n"
-
+    
     # Requirements from file operations
     spec_content += "## Implementation Requirements\n\n"
     spec_content += "### Directory Structure\n"
@@ -170,7 +175,7 @@
     spec_content += "  - docs/production/\n"
     spec_content += "  - docs/historical/\n"
     spec_content += "- Create docs/README.md with navigation\n\n"
-
+    
     spec_content += "### File Operations\n"
     if file_lists["keep"]:
         spec_content += f"- **Keep in root**: {len(file_lists['keep'])} files\n"
@@ -179,26 +184,23 @@
     if file_lists["delete"]:
         spec_content += f"- **Delete**: {len(file_lists['delete'])} files\n"
     spec_content += "\n"
-
+    
     spec_content += "### Documentation Updates\n"
     spec_content += "- Update README.md with docs/ navigation\n"
     spec_content += "- Update all internal links\n"
     spec_content += "- Validate no broken links\n"
     spec_content += "- Update CHANGELOG.md to document cleanup\n"
     spec_content += "- Update Contributing guidelines with new structure\n\n"
-
+    
     # Implementation Phases
     if phases:
         spec_content += "## Implementation Phases\n\n"
         for i, phase in enumerate(phases, 1):
             spec_content += f"### Phase {i}: {phase['title']}\n\n"
-            spec_content += phase["description"] + "\n\n"
-
-<<<<<<< HEAD
+            spec_content += phase['description'] + "\n\n"
+    
     return spec_content
 
-=======
->>>>>>> 7ccc2603
 
 def _mark_complete(change_path: Path) -> None:
     todo = change_path / "todo.md"
@@ -214,11 +216,7 @@
     change_path: Path, title: str | None = None, dry_run: bool = False, **_: dict
 ) -> bool:
     helpers.write_step(5, "Test Definition")
-<<<<<<< HEAD
-
-=======
-    
->>>>>>> 7ccc2603
+    
     spec_path = change_path / "spec.md"
     proposal_path = change_path / "proposal.md"
     tasks_path = change_path / "tasks.md"
@@ -228,30 +226,17 @@
     # Check if spec.md exists, if not copy from templates or generate
     if not spec_path.exists() or spec_path.stat().st_size < 100:
         template_spec_path = templates_dir / "spec.md"
-<<<<<<< HEAD
-
-=======
         
->>>>>>> 7ccc2603
         if template_spec_path.exists():
             # Copy template to spec.md
             if not dry_run:
                 spec_content = template_spec_path.read_text(encoding="utf-8")
                 helpers.set_content_atomic(spec_path, spec_content)
                 helpers.write_success(f"Copied spec.md template: {spec_path}")
-<<<<<<< HEAD
-
-                # Ask Copilot to improve spec.md based on supporting documents
-                helpers.write_info("---")
-                helpers.write_info(
-                    "📝 Requesting Copilot assistance to improve spec.md..."
-                )
-=======
                 
                 # Ask Copilot to improve spec.md based on supporting documents
                 helpers.write_info("---")
                 helpers.write_info("📝 Requesting Copilot assistance to improve spec.md...")
->>>>>>> 7ccc2603
                 helpers.write_info("Copilot will enhance spec.md based on:")
                 helpers.write_info(f"  • proposal.md: {proposal_path}")
                 helpers.write_info(f"  • tasks.md: {tasks_path}")
@@ -259,29 +244,6 @@
                 helpers.write_info("")
                 helpers.write_info("Use @copilot in your editor to:")
                 helpers.write_info("  1. Review the spec.md template structure")
-<<<<<<< HEAD
-                helpers.write_info(
-                    "  2. Extract key information from proposal.md, tasks.md, and todo.md"
-                )
-                helpers.write_info(
-                    "  3. Fill in the relevant sections with accurate project details"
-                )
-                helpers.write_info(
-                    "  4. Ensure specifications are clear, complete, and testable"
-                )
-                helpers.write_info("  5. Add any missing non-functional requirements")
-                helpers.write_info("---")
-            else:
-                helpers.write_info(
-                    f"[DRY RUN] Would copy template: {template_spec_path} → {spec_path}"
-                )
-        else:
-            # No template found, generate from proposal
-            if progress:
-                with progress.spinner(
-                    "Generating spec.md from proposal", "Spec generated"
-                ):
-=======
                 helpers.write_info("  2. Extract key information from proposal.md, tasks.md, and todo.md")
                 helpers.write_info("  3. Fill in the relevant sections with accurate project details")
                 helpers.write_info("  4. Ensure specifications are clear, complete, and testable")
@@ -293,7 +255,6 @@
             # No template found, generate from proposal
             if progress:
                 with progress.spinner("Generating spec.md from proposal", "Spec generated"):
->>>>>>> 7ccc2603
                     content = _generate_spec_md(proposal_path, tasks_path)
                     if not dry_run:
                         helpers.set_content_atomic(spec_path, content)
@@ -301,15 +262,8 @@
                 content = _generate_spec_md(proposal_path, tasks_path)
                 if not dry_run:
                     helpers.set_content_atomic(spec_path, content)
-<<<<<<< HEAD
-                    helpers.write_success(
-                        f"Generated comprehensive spec.md: {spec_path}"
-                    )
-
-=======
                     helpers.write_success(f"Generated comprehensive spec.md: {spec_path}")
             
->>>>>>> 7ccc2603
             if dry_run:
                 helpers.write_info(f"[DRY RUN] Would create/update: {spec_path}")
 
